--- conflicted
+++ resolved
@@ -36,20 +36,9 @@
 type SampleDispatchFn func(interface{}, error)
 
 type EventMonitor struct {
-<<<<<<< HEAD
 	// Ordering of fields is intentional to keep the most frequently used
 	// fields together at the head of the struct in an effort to increase
 	// cache locality
-=======
-	pid                int
-	flags              uintptr
-	ringBufferNumPages int
-	defaultAttr        EventAttr
-
-	lock *sync.Mutex
-	cond *sync.Cond
-	wg   sync.WaitGroup
->>>>>>> 8d6351c5
 
 	// Immutable items. No protection required. These fields are all set
 	// when the EventMonitor is created and never changed after that.
@@ -99,6 +88,7 @@
 
 	// Used only once during shutdown
 	cond *sync.Cond
+	wg   sync.WaitGroup
 }
 
 type eventAttrMap map[uint64]*EventAttr
@@ -473,14 +463,10 @@
 }
 
 func (monitor *EventMonitor) dispatchSamples() {
-<<<<<<< HEAD
-	dispatchFn := monitor.dispatchFn
-	for {
-=======
 	defer monitor.wg.Done()
 
+  dispatchFn := monitor.dispatchFn
 	for monitor.isRunning {
->>>>>>> 8d6351c5
 		select {
 		case samples, ok := <-monitor.dispatchChan:
 			if !ok {
@@ -676,16 +662,14 @@
 		unix.Close(monitor.pipe[0])
 		monitor.pipe[0] = -1
 	}
-<<<<<<< HEAD
 	monitor.lock.Unlock()
-=======
-	if monitor.dispatchChan != nil {
+
+  if monitor.dispatchChan != nil {
 		close(monitor.dispatchChan)
 
 		// Wait for dispatchSamples goroutine to exit
 		monitor.wg.Wait()
 	}
->>>>>>> 8d6351c5
 
 	monitor.stopWithSignal()
 	return err
